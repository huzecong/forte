--- conflicted
+++ resolved
@@ -6,13 +6,8 @@
 def get_full_component_name(o):
     """
     Returns the full module and class name of an object o.
-<<<<<<< HEAD
     For example, for our :class: OntonotesReader, returns
     'nlp.pipeline.data.readers.ontonotes_reader.OntonotesReader'.
-=======
-    for example, for our :class: OntonotesReader, returns
-    'nlp.pipeline.ner_data.readers.ontonotes_reader.OntonotesReader'
->>>>>>> 3b2ad1ff
     """
     module = o.__class__.__module__
     if module is None or module == str.__class__.__module__:
