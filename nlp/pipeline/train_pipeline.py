--- conflicted
+++ resolved
@@ -7,18 +7,6 @@
 
 
 class TrainPipeline:
-<<<<<<< HEAD
-    def __init__(self,
-                 train_reader: BaseReader,
-                 trainer: Trainer,
-                 dev_reader: BaseReader,
-                 # TODO: Let's define the config system.
-                 config,
-                 evaluator: Evaluator = None,
-                 predictor: Predictor = None,
-                 ):
-        resource = Resources(**config)
-=======
     def __init__(
             self,
             train_reader: BaseReader,
@@ -31,7 +19,6 @@
             predictor: Predictor = None,
     ):
         # resource = Resources(config)
->>>>>>> 3b2ad1ff
         trainer.initialize(resource)
 
         if predictor is not None:
@@ -63,13 +50,9 @@
                 # need to set this in the trainer.
                 for instance in pack.get_data(**self.trainer.data_request()):
                     if self.trainer.validation_requested():
-<<<<<<< HEAD
-                        self.trainer.eval_call_back(self.eval_dev())
-=======
                         dev_res = self.eval_dev(epoch)
                         self.trainer.validation_done()
                         self.trainer.post_validation_action(dev_res)
->>>>>>> 3b2ad1ff
                     if self.trainer.stop_train():
                         return
                     # collect a batch of instances
@@ -77,15 +60,7 @@
                 self.trainer.pack_finish_action(pack_count)
             self.trainer.epoch_finish_action(epoch)
 
-<<<<<<< HEAD
-    def eval_dev(self):
-        def dev_instances():
-            for dev_pack in self.dev_reader.dataset_iterator():
-                for instance in dev_pack.get_data(self.trainer.data_request()):
-                    yield instance
-=======
     def eval_dev(self, epoch: int):
->>>>>>> 3b2ad1ff
 
         validation_result = {"epoch": epoch}
 
