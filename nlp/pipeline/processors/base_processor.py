"""
The base class of processors
"""
from abc import abstractmethod

from nlp.pipeline.common.resources import Resources
<<<<<<< HEAD
from nlp.pipeline.data import DataPack, BaseOntology
from nlp.pipeline.utils import get_full_component_name
=======
from nlp.pipeline.data import DataPack
from nlp.pipeline.data.ontology import base_ontology
>>>>>>> a2fef589

__all__ = [
    "BaseProcessor",
]


class BaseProcessor:
    """The basic processor class. To be inherited by all kinds of processors
    such as trainer, predictor and evaluator.
    """

    def __init__(self):
        self.component_name = get_full_component_name(self)
        self.ontology = base_ontology

    def initialize(self, resource: Resources):
        # TODO Move resource to __init__
        # TODO Change docstring
        """Initialize the processor with ``recources``."""
        pass

    @abstractmethod
    def process(self, input_pack: DataPack):
        """Process the input data, such as train on the inputs and make
        predictions for the inputs"""
        pass

    @abstractmethod
    def _record_fields(self, data_pack: DataPack):
        """
        Record the fields and entries that this processor add to data packs.
        """
        pass

    def finish(self, input_pack: DataPack = None):
        """
        Do finishing work for one data_pack.
        """
        self._record_fields(input_pack)
        input_pack.meta.process_state = self.component_name
        # currently, need to build the coverage index after updating the entries
        input_pack.index.build_coverage_index(
            input_pack.annotations,
            input_pack.links,
            input_pack.groups,
            outer_type=self.ontology.Sentence
        )<|MERGE_RESOLUTION|>--- conflicted
+++ resolved
@@ -4,13 +4,10 @@
 from abc import abstractmethod
 
 from nlp.pipeline.common.resources import Resources
-<<<<<<< HEAD
-from nlp.pipeline.data import DataPack, BaseOntology
-from nlp.pipeline.utils import get_full_component_name
-=======
 from nlp.pipeline.data import DataPack
 from nlp.pipeline.data.ontology import base_ontology
->>>>>>> a2fef589
+from nlp.pipeline.utils import get_full_component_name
+
 
 __all__ = [
     "BaseProcessor",
