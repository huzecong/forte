<<<<<<< HEAD
from typing import Dict, Optional

import numpy as np
from nltk.tokenize import word_tokenize

from nlp.pipeline.data import DataPack
from nlp.pipeline.data.readers import CoNLL03Ontology
from nlp.pipeline.processors import Predictor
=======
from nltk.tokenize import word_tokenize
from nlp.pipeline.processors import PackProcessor
from nlp.pipeline.data import DataPack, BaseOntology
>>>>>>> 23505109

__all__ = [
    "NLTKWordTokenizer",
]


class NLTKWordTokenizer(PackProcessor):

    def __init__(self):
        super().__init__()
        self.ontology = BaseOntology  # should specify for each pipeline
        self.sentence_component = None

    def _process(self, input_pack: DataPack):
        # TODO: need to think about how to specify component
        for sentence in input_pack.get(entry_type=self.ontology.Sentence,
                                       component=self.sentence_component):
            offset = sentence.span.begin
            end_pos = 0
            for word in word_tokenize(sentence.text):
                begin_pos = sentence.text.find(word, end_pos)
                end_pos = begin_pos + len(word)
<<<<<<< HEAD
                begins.append(begin_pos + offset)
                ends.append(end_pos + offset)

            pred["Token"]["begin"].append(np.array(begins))
            pred["Token"]["end"].append(np.array(ends))

        return pred

    def pack(self, data_pack: DataPack,
             output_dict: Optional[Dict] = None) -> None:

        if output_dict is None:
            return

        for i in range(len(output_dict["Token"]["begin"])):
            for j in range(len(output_dict["Token"]["begin"][i])):
=======
>>>>>>> 23505109
                token = self.ontology.Token(
                    self.component_name, begin_pos + offset, end_pos + offset)
                input_pack.add_entry(token)

    def _record_fields(self, data_pack: DataPack):
        data_pack.record_fields(
            ["span"],
            self.ontology.Token.__name__,
            self.component_name,
        )<|MERGE_RESOLUTION|>--- conflicted
+++ resolved
@@ -1,17 +1,7 @@
-<<<<<<< HEAD
-from typing import Dict, Optional
-
-import numpy as np
 from nltk.tokenize import word_tokenize
 
-from nlp.pipeline.data import DataPack
-from nlp.pipeline.data.readers import CoNLL03Ontology
-from nlp.pipeline.processors import Predictor
-=======
-from nltk.tokenize import word_tokenize
 from nlp.pipeline.processors import PackProcessor
 from nlp.pipeline.data import DataPack, BaseOntology
->>>>>>> 23505109
 
 __all__ = [
     "NLTKWordTokenizer",
@@ -34,25 +24,6 @@
             for word in word_tokenize(sentence.text):
                 begin_pos = sentence.text.find(word, end_pos)
                 end_pos = begin_pos + len(word)
-<<<<<<< HEAD
-                begins.append(begin_pos + offset)
-                ends.append(end_pos + offset)
-
-            pred["Token"]["begin"].append(np.array(begins))
-            pred["Token"]["end"].append(np.array(ends))
-
-        return pred
-
-    def pack(self, data_pack: DataPack,
-             output_dict: Optional[Dict] = None) -> None:
-
-        if output_dict is None:
-            return
-
-        for i in range(len(output_dict["Token"]["begin"])):
-            for j in range(len(output_dict["Token"]["begin"][i])):
-=======
->>>>>>> 23505109
                 token = self.ontology.Token(
                     self.component_name, begin_pos + offset, end_pos + offset)
                 input_pack.add_entry(token)
